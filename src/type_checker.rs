--- conflicted
+++ resolved
@@ -9,17 +9,11 @@
 
 use crate::{
     ast::{
-<<<<<<< HEAD
-        ty::{
-            AttrItem, BindingMode, Const, FnRetTy, Ident, IntTy, Mutability, PatField, Path,
-            Pattern, PatternKind, RefKind, Ty, TyKind, TypeOp,
-        },
-        AstNode, BinaryOperator, BindAttr, UnaryOperator, P,
-=======
         self, ty::{
-            AttrItem, Const, FloatKind, FnRetTy, Ident, IntKind, Mutability, PatField, Path, Pattern, PatternKind, RefKind, Ty, TyKind, TypeOp, UintKind
-        }, AstElem, AstElemKind, AstNode, BinaryOperator, BindAttr, Statement, StatementKind, Item, ItemKind, Expr, ExprKind, UnaryOperator, Visibility, P
->>>>>>> 8e3830b0
+            AttrItem, Const, FloatKind, FnRetTy, Ident, IntKind, Mutability, PatField, Path,
+            Pattern, PatternKind, RefKind, Ty, TyKind, TypeOp, UintKind,
+        }, AstElem, AstElemKind,
+        AstNode, BinaryOperator, BindAttr, Statement, StatementKind, Item, ItemKind, Expr, ExprKind, UnaryOperator, Visibility, P,
     },
     error::TypeError,
 };
@@ -131,441 +125,6 @@
         }
     }
 
-<<<<<<< HEAD
-    #[instrument]
-    pub fn infer_type(&mut self, ast: &AstNode) -> Result<Type, TypeError> {
-        match ast {
-            AstNode::Program(program) => {
-                let mut last_type = Type::Infer;
-                for statement in program.iter() {
-                    last_type = self.infer_type(statement)?;
-                }
-                Ok(last_type)
-            }
-            AstNode::FunctionDeclaration {
-                name,
-                attrs,
-                function:
-                    crate::ast::ty::Function {
-                        generic_params,
-                        inputs,
-                        output,
-                    },
-                body,
-            } => {
-                let mut fn_checker = self.copy_env();
-                for generic_param in generic_params.iter() {
-                    match &generic_param.kind {
-                        crate::ast::ty::GenericParamKind::Type(Some(box ty)) => {
-                            let ty = P(Type::from(ty.clone()));
-                            fn_checker.insert_type(&generic_param.name, &ty);
-                        }
-                        crate::ast::ty::GenericParamKind::Type(None) => {
-                            fn_checker.insert_type(&generic_param.name, &Type::Infer);
-                        }
-                        crate::ast::ty::GenericParamKind::Const { box ty, .. } => {
-                            let ty = P(Type::from(ty.clone()));
-                            fn_checker.insert_type(&generic_param.name, &ty);
-                        }
-                    }
-                }
-                let param_types: ThinVec<_> = inputs
-                    .iter()
-                    .map(|param| {
-                        let ty = P(Type::from(*param.ty.clone()));
-                        fn_checker.insert_type(&param.name, &ty);
-                        ty
-                    })
-                    .collect();
-                let mut return_type = Type::from(output.clone());
-                let attrs = FnAttr::from_list(attrs);
-                let fn_type = Type::Function(Function {
-                    generic_params: generic_params.clone().into_iter().map(Into::into).collect(),
-                    inputs: inputs
-                        .iter()
-                        .zip(param_types.iter())
-                        .map(|(t1, t2)| Param {
-                            name: t1.name.clone(),
-                            ty: P(*t2.clone()),
-                        })
-                        .collect(),
-                    // TODO: Placeholder for now
-                    attrs: attrs.clone(),
-                    output: P(return_type.clone()),
-                });
-
-                fn_checker.insert_function(name, &fn_type, attrs.clone(), None);
-                for statement in body.iter() {
-                    if let &box AstNode::ReturnStatement(ref expr) = statement {
-                        let statement_type = if let Some(expr) = expr {
-                            fn_checker.infer_type(expr).inspect_err(|e| {
-                                error!(%e);
-                            })?
-                        } else {
-                            Type::unit()
-                        };
-                        if statement_type.infer_or_type(&return_type)
-                            != return_type.infer_or_type(&statement_type)
-                        {
-                            return Err(TypeError {
-                                    message: format!("return statement has type: {:?} but function specifies type: {:?}",
-                                        statement_type, return_type)
-                                });
-                        }
-                        return_type = statement_type.infer_or_type(&return_type).clone();
-                        break;
-                    }
-                    let statement_type = fn_checker.infer_type(statement).inspect_err(|e| {
-                        error!(%e);
-                    })?;
-                    fn_checker.add_anon_type(&statement_type);
-                }
-                let fn_type = Type::Function(Function {
-                    generic_params: generic_params.clone().into_iter().map(Into::into).collect(),
-                    inputs: inputs
-                        .iter()
-                        .zip(param_types.iter())
-                        .map(|(t1, t2)| Param {
-                            name: t1.name.clone(),
-                            ty: P(*t2.clone()),
-                        })
-                        .collect(),
-                    // TODO: Placeholder for now
-                    attrs: attrs.clone(),
-                    output: P(return_type),
-                });
-                self.insert_function(name, &fn_type, attrs, None);
-                Ok(fn_type)
-            }
-            AstNode::VariableDeclaration {
-                name,
-                attrs,
-                type_annotation,
-                initializer,
-            } => {
-                let bind_attr = BindAttr::from_list(attrs);
-                let var_type = annotation_to_type(type_annotation);
-                if let Some(initializer) = initializer {
-                    if var_type == Type::Infer {
-                        let inferred_type = self.infer_type(initializer).inspect_err(|e| {
-                            error!(%e);
-                        })?;
-                        self.insert_variable(name, &inferred_type, bind_attr);
-                        Ok(inferred_type)
-                    } else {
-                        let inferred_type = self.infer_type(initializer).inspect_err(|e| {
-                            error!(%e);
-                        })?;
-                        if inferred_type != Type::Infer && inferred_type != var_type {
-                            Err(TypeError {
-                                message: format!(
-                                    "Type mismatch: expected {:?}, got {:?}",
-                                    var_type, inferred_type
-                                ),
-                            })
-                        } else if inferred_type == var_type {
-                            self.insert_variable(name, &inferred_type, bind_attr);
-                            Ok(var_type)
-                        } else {
-                            // currently an error, but we can likely recover by inferring the type from other usages
-                            Err(TypeError {
-                                message: format!(
-                                    "Couldn't infer type for variable {} from initializer {:?}",
-                                    name, initializer
-                                ),
-                            })
-                        }
-                    }
-                } else {
-                    self.insert_variable(name, &var_type, bind_attr);
-                    Ok(var_type)
-                }
-            }
-            AstNode::IfStatement {
-                condition,
-                then_branch,
-                else_branch,
-            } => {
-                let cond_type = self.infer_type(condition).inspect_err(|e| {
-                    error!(%e);
-                })?;
-                if cond_type != Type::Bool {
-                    Err(TypeError {
-                        message: format!(
-                            "conditional expression `{:?}` should resolve to a bool",
-                            cond_type
-                        ),
-                    })
-                } else {
-                    let then_type = self.infer_type(then_branch).inspect_err(|e| {
-                        error!(%e);
-                    })?;
-                    if let Some(else_branch) = else_branch {
-                        let else_type = self.infer_type(else_branch).inspect_err(|e| {
-                            error!(%e);
-                        })?;
-                        if then_type != else_type {
-                            Err(TypeError {
-                                message: format!("then and else branches of if statement should have the same type,
-                                    but they have different types: {:?} and {:?}", then_type, else_type) })
-                        } else {
-                            Ok(then_type)
-                        }
-                    } else {
-                        Ok(then_type)
-                    }
-                }
-            }
-            AstNode::WhileLoop { condition, body } => {
-                let cond_type = self.infer_type(condition).inspect_err(|e| {
-                    error!(%e);
-                })?;
-                if cond_type != Type::Bool {
-                    Err(TypeError {
-                        message: format!(
-                            "conditional expression `{:?}` should resolve to a bool",
-                            cond_type
-                        ),
-                    })
-                } else {
-                    self.infer_type(body)
-                }
-            }
-            AstNode::ForInLoop {
-                item,
-                iterable,
-                body,
-            } => {
-                let iter_type = self.infer_type(iterable).inspect_err(|e| {
-                    error!(%e);
-                })?;
-                if let Type::Array(ty) = iter_type {
-                    let mut loop_checker = self.copy_env();
-                    loop_checker.insert_variable(
-                        item,
-                        &ty,
-                        BindAttr::new(false, Some(RefKind::Sync(Mutability::Not))),
-                    );
-                    loop_checker.infer_type(body)
-                } else {
-                    // For now until we have other things to iterate over
-                    Err(TypeError {
-                        message: format!("iterable `{:?}` should resolve to an array", iter_type),
-                    })
-                }
-            }
-            AstNode::GuardStatement { condition, body } => {
-                let cond_type = self.infer_type(condition).inspect_err(|e| {
-                    error!(%e);
-                })?;
-                if cond_type != Type::Bool {
-                    Err(TypeError {
-                        message: format!(
-                            "conditional expression `{:?}` should resolve to a bool",
-                            cond_type
-                        ),
-                    })
-                } else {
-                    let body_type = self.infer_type(body).inspect_err(|e| {
-                        error!(%e);
-                    })?;
-                    Ok(body_type)
-                }
-            }
-            AstNode::ReturnStatement(ast_node) => {
-                if let Some(expr) = ast_node {
-                    self.infer_type(expr).inspect_err(|e| {
-                        error!(%e);
-                    })
-                } else {
-                    Ok(Type::unit())
-                }
-            }
-            AstNode::Block(block) => {
-                let mut last_type = Type::Infer;
-                for statement in block.iter() {
-                    last_type = self.infer_type(statement)?;
-                }
-                Ok(last_type)
-            }
-            AstNode::BinaryOperation {
-                left,
-                operator,
-                right,
-            } => {
-                let left_type = self.infer_type(left).inspect_err(|e| {
-                    error!(%e);
-                })?;
-                let right_type = self.infer_type(right).inspect_err(|e| {
-                    error!(%e);
-                })?;
-                self.typecheck_binary_op(operator, &left_type, &right_type)
-            }
-            AstNode::UnaryOperation { operator, operand } => {
-                let operand_type = self.infer_type(operand).inspect_err(|e| {
-                    error!(%e);
-                })?;
-                self.typecheck_unary_op(operator, &operand_type)
-            }
-            AstNode::FunctionCall { callee, arguments } => {
-                let callee_type = self.infer_type(callee).inspect_err(|e| {
-                    error!(%e);
-                })?;
-                if let Type::Function(function) = callee_type {
-                    if arguments.len() != function.inputs.len() {
-                        return Err(TypeError {
-                            message: format!(
-                                "Expected {} arguments, got {}",
-                                function.inputs.len(),
-                                arguments.len()
-                            ),
-                        });
-                    }
-                    let return_type = function.output.clone();
-                    for (argument, param_type) in arguments.iter().zip(function.inputs.iter()) {
-                        let arg_type = self.infer_type(argument).inspect_err(|e| {
-                            error!(%e);
-                        })?;
-                        if arg_type != *param_type.ty {
-                            return Err(TypeError {
-                                message: format!(
-                                    "Argument type mismatch: expected {:?}, got {:?}",
-                                    param_type, arg_type
-                                ),
-                            });
-                        }
-                    }
-                    Ok(*return_type)
-                } else {
-                    Err(TypeError {
-                        message: format!("Expected function, got {:?}", callee_type),
-                    })
-                }
-            }
-            AstNode::GenericFunctionCall {
-                name,
-                generic_args,
-                arguments,
-            } => {
-                let callee_type = self.resolve_function(name)?;
-                match *callee_type {
-                    Type::Function(function) => self
-                        .typecheck_function_call(&function, arguments, generic_args)
-                        .inspect_err(|e| {
-                            error!(%e);
-                        }),
-                    e => Err(TypeError {
-                        message: format!("Expected function, got {:?}, error: {:?}", name, e),
-                    }),
-                }
-            }
-            AstNode::TrailingClosure { callee, closure } => {
-                let mut full_args: ThinVec<Box<AstNode>> = thin_vec![];
-                let mut generic_arguments: ThinVec<Box<Ty>> = thin_vec![];
-                let callee_type = match *callee {
-                    box AstNode::GenericFunctionCall {
-                        ref name,
-                        ref generic_args,
-                        ref arguments,
-                    } => {
-                        full_args.append(&mut arguments.clone());
-                        // Currently assuming the last argument is the closure, as in Kotlin
-                        full_args.push(closure.clone());
-                        generic_arguments.append(&mut generic_args.clone());
-                        self.resolve_function(name).inspect_err(|e| {
-                            error!(%e);
-                        })?
-                    }
-                    box AstNode::FunctionCall {
-                        ref callee,
-                        ref arguments,
-                    } => {
-                        full_args.append(&mut arguments.clone());
-                        // Currently assuming the last argument is the closure, as in Kotlin
-                        full_args.push(closure.clone());
-                        P(self.infer_type(callee).inspect_err(|e| {
-                            error!(%e);
-                        })?)
-                    }
-                    box AstNode::Identifier(ref name) => P(self.resolve_ident(name)?.ty),
-                    box ref e => {
-                        return Err(TypeError {
-                            message: format!(
-                                "Expected function call, got {:?}, error: {:?}",
-                                callee, e
-                            ),
-                        })
-                    }
-                };
-                match *callee_type {
-                    Type::Function(function) => {
-                        self.typecheck_function_call(&function, &full_args, &generic_arguments)
-                    }
-                    e => Err(TypeError {
-                        message: format!("Expected function, got {:?}, error: {:?}", callee, e),
-                    }),
-                }
-            }
-            AstNode::PipelineOperation { prev, next } => {
-                //TODO: Placeholder implementation
-                let prev_type = self.infer_type(prev)?;
-                let next_type = self.infer_type(next)?;
-                //self.typecheck_binary_op(&BinaryOperator::Pipeline, &left_type, &right_type)
-                Ok(prev_type)
-            }
-            AstNode::Identifier(ident) => Ok(self
-                .resolve_ident(ident)
-                .inspect_err(|e| {
-                    error!(%e);
-                })?
-                .ty),
-            AstNode::IntLiteral(_) => Ok(Type::Int(IntTy::Int)),
-            AstNode::FloatLiteral(_) => Ok(Type::Float),
-            AstNode::StringLiteral(_) => Ok(Type::String),
-            AstNode::BoolLiteral(_) => Ok(Type::Bool),
-            AstNode::ArrayLiteral(elements) => self.typecheck_array_literal(elements),
-            AstNode::EffectDeclaration {
-                name,
-                generic_params,
-                where_clause,
-                bounds,
-                members,
-            } => todo!(),
-            AstNode::StructDeclaration {
-                name,
-                generic_params,
-                where_clause,
-                members,
-            } => todo!(),
-            AstNode::EnumDeclaration {
-                name,
-                generic_params,
-                where_clause,
-                variants,
-            } => todo!(),
-            AstNode::TraitDeclaration {
-                name,
-                generic_params,
-                bounds,
-                where_clause,
-                members,
-            } => todo!(),
-            AstNode::UnionDeclaration {
-                name,
-                generic_params,
-                bounds,
-                where_clause,
-            } => todo!(),
-            AstNode::ImplDeclaration {
-                name,
-                generic_params,
-                kind,
-                target,
-                target_generic_params,
-                where_clause,
-                bounds,
-                members,
-=======
     pub fn infer_item_type(&mut self, item: &Item) -> Result<Type, TypeError> {
         match &item.kind {
             ItemKind::Fn {
@@ -585,7 +144,6 @@
             } => todo!(),
             ItemKind::Trait { 
                 name, generic_params, bounds, where_clause, members 
->>>>>>> 8e3830b0
             } => todo!(),
             ItemKind::Union { name, generic_params, bounds, where_clause } => todo!(),
             ItemKind::Impl { name, generic_params, kind, target, target_generic_params, bounds, where_clause, members } => todo!(),
@@ -1328,17 +886,7 @@
     Function(FnAttr),
 }
 
-<<<<<<< HEAD
-#[derive(Debug, Clone, PartialEq)]
-pub enum Visibility {
-    Local(Option<Path>),
-    Public,
-    Private,
-    CrateLevel,
-}
-=======
-
->>>>>>> 8e3830b0
+
 
 /// Represents a type in the Alloy type system.
 #[derive(Debug, Clone, PartialEq)]
